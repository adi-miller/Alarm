--- conflicted
+++ resolved
@@ -66,14 +66,9 @@
      Consider generating a random key using `uuid -v4`.
    - `--login` or `-l` - The technician login code to the alarm.
    - `--zones` or `-z` - Number of zones supported by the alarm, one of 32, 96 or 144. Default is 32.
-<<<<<<< HEAD
    - `--serialport` - Serial port.  Example: /dev/serial0 if connected directly through GPIO serial.
-   - `--pima_host` - Pima alarm hostname or IP address. Musft be set if connected by ethernet.
-   - `--pima_port` - Pima alarm port. Musft be set if connected by ethernet.
-=======
    - `--pima_host` - Pima alarm hostname or IP address. Must be set if connected by ethernet.
    - `--pima_port` - Pima alarm port. Must be set if connected by ethernet.
->>>>>>> 6ed70b30
    - `--mqtt_host` - The MQTT broker hostname or IP address. Must be set to enable MQTT.
    - `--mqtt_port` - The MQTT broker port. Default is 1883.
    - `--mqtt_client_id` - The MQTT client ID. If not set, a random client ID will be generated.
